--- conflicted
+++ resolved
@@ -350,25 +350,6 @@
     "logging_datefmt",
     # -- MAYBE: "scenario_outline_annotation_schema",
 ])
-
-# -- XXX-IDEA:
-# def read_userdata(stage=None, path=None, config=None):
-#     if not config:
-#         if not path:
-#             path = "behave.ini"
-#         cfg = configparser.SafeConfigParser()
-#         if os.path.exists(path):
-#             cfg.read(path)
-#
-#     section_names = ["behave.userdata"]
-#     if stage:
-#         section_names.append("behave.userdata.stage_%s" % stage)
-#
-#     userdata = {}
-#     for section in section_names:
-#         if config.has_section(section):
-#             userdata.update(config.items(section))
-#     return userdata
 
 
 def read_configuration(path):
@@ -440,29 +421,17 @@
         paths.append(os.path.join(os.environ['APPDATA']))
 
     for path in reversed(paths):
-        for filename in 'behave.ini .behaverc'.split():
+        for filename in reversed(('behave.ini', '.behaverc', 'setup.cfg')):
             filename = os.path.join(path, filename)
             if os.path.isfile(filename):
                 yield filename
 
 
 def load_configuration(defaults, verbose=False):
-    paths = ['./', os.path.expanduser('~')]
-    if sys.platform in ('cygwin', 'win32') and 'APPDATA' in os.environ:
-        paths.append(os.path.join(os.environ['APPDATA']))
-
-<<<<<<< HEAD
-    for path in reversed(paths):
-        for filename in 'behave.ini .behaverc'.split():
-=======
-    for path in paths:
-        for filename in ('behave.ini', '.behaverc', 'setup.cfg'):
->>>>>>> b49bceed
-            filename = os.path.join(path, filename)
-            if os.path.isfile(filename):
-                if verbose:
-                    print('Loading config defaults from "%s"' % filename)
-                defaults.update(read_configuration(filename))
+    for filename in config_filenames():
+        if verbose:
+            print('Loading config defaults from "%s"' % filename)
+        defaults.update(read_configuration(filename))
 
     if verbose:
         print('Using defaults:')
