<<<<<<< HEAD
# -*- coding: utf-8 -*-

import os
import re
import sys
import argparse
import ConfigParser

from behave.reporter.junit import JUnitReporter
from behave.reporter.summary import SummaryReporter
from behave.tag_expression import TagExpression


class ConfigError(Exception):
    pass


options = [
    (('-c', '--no-color'),
     dict(action='store_false', dest='color',
          help="Disable the use of ANSI color escapes.")),

    (('--color',),
     dict(action='store_true', dest='color',
          help="""Use ANSI color escapes. This is the default
                  behaviour. This switch is used to override a
                  configuration file setting.""")),

    (('-d', '--dry-run'),
     dict(action='store_true',
          help="Invokes formatters without executing the steps.")),

    (('-e', '--exclude'),
     dict(metavar="PATTERN", dest='exclude_re',
          help="""Don't run feature files matching regular expression
                  PATTERN.""")),

    (('-i', '--include'),
     dict(metavar="PATTERN", dest='include_re',
          help="Only run feature files matching regular expression PATTERN.")),

    (('--no-junit',),
     dict(action='store_false', dest='junit',
          help="Don't output JUnit-compatible reports.")),

    (('--junit',),
     dict(action='store_true',
          help="""Output JUnit-compatible reports.
                  When junit is enabled, all stdout and stderr
                  will be redirected and dumped to the junit report,
                  regardless of the '--capture' and '--no-capture' options.
                  """)),

    (('--junit-directory',),
     dict(metavar='PATH', dest='junit_directory',
          default='reports',
          help="""Directory in which to store JUnit reports.""")),

    (('-f', '--format'),
     dict(action='append',
          help="""Specify a formatter. By default the 'pretty'
                  formatter is used. Pass '--format help' to get a
                  list of available formatters.""")),

#    (('-g', '--guess'),
#     dict(action='store_true',
#          help="Guess best match for ambiguous steps.")),

    (('-k', '--no-skipped'),
     dict(action='store_false', dest='show_skipped',
          help="Don't print skipped steps (due to tags).")),

    (('--show-skipped',),
     dict(action='store_true',
          help="""Print skipped steps.
                  This is the default behaviour. This switch is used to
                  override a configuration file setting.""")),

    (('--no-snippets',),
     dict(action='store_false', dest='show_snippets',
          help="Don't print snippets for unimplemented steps.")),
    (('--snippets',),
     dict(action='store_true', dest='show_snippets',
          help="""Print snippets for unimplemented steps.
                  This is the default behaviour. This switch is used to
                  override a configuration file setting.""")),

    (('-m', '--no-multiline'),
     dict(action='store_false', dest='show_multiline',
          help="""Don't print multiline strings and tables under
                  steps.""")),

    (('--multiline', ),
     dict(action='store_true', dest='show_multiline',
          help="""Print multiline strings and tables under steps.
                  This is the default behaviour. This switch is used to
                  override a configuration file setting.""")),

    (('-n', '--name'),
     dict(action="append",
          help="""Only execute the feature elements which match part
                  of the given name. If this option is given more
                  than once, it will match against all the given
                  names.""")),

    (('--no-capture',),
     dict(action='store_false', dest='stdout_capture',
          help="""Don't capture stdout (any stdout output will be
                  printed immediately.)""")),

    (('--capture',),
     dict(action='store_true', dest='stdout_capture',
          help="""Capture stdout (any stdout output will be
                  printed if there is a failure.)
                  This is the default behaviour. This switch is used to
                  override a configuration file setting.""")),

    (('--no-capture-stderr',),
     dict(action='store_false', dest='stderr_capture',
          help="""Don't capture stderr (any stderr output will be
                  printed immediately.)""")),

    (('--capture-stderr',),
     dict(action='store_true', dest='stderr_capture',
          help="""Capture stderr (any stderr output will be
                  printed if there is a failure.)
                  This is the default behaviour. This switch is used to
                  override a configuration file setting.""")),

    (('--no-logcapture',),
     dict(action='store_false', dest='log_capture',
          help="""Don't capture logging. Logging configuration will
                  be left intact.""")),

    (('--logcapture',),
     dict(action='store_true', dest='log_capture',
          help="""Capture logging. All logging during a step will be captured
                  and displayed in the event of a failure.
                  This is the default behaviour. This switch is used to
                  override a configuration file setting.""")),

    (('--logging-format',),
     dict(help="""Specify custom format to print statements. Uses the
                  same format as used by standard logging handlers. The
                  default is '%%(levelname)s:%%(name)s:%%(message)s'.""")),

    (('--logging-level',),
     dict(help="""Specify a level to capture logging at. The default
                  is NOTSET - capturing everything.""")),

    (('--logging-datefmt',),
     dict(help="""Specify custom date/time format to print
                  statements.
                  Uses the same format as used by standard logging
                  handlers.""")),

    (('--logging-filter',),
     dict(help="""Specify which statements to filter in/out. By default,
                  everything is captured. If the output is too verbose, use
                  this option to filter out needless output.
                  Example: --logging-filter=foo will capture statements issued
                  ONLY to foo or foo.what.ever.sub but not foobar or other
                  logger. Specify multiple loggers with comma:
                  filter=foo,bar,baz.
                  If any logger name is prefixed with a minus, eg filter=-foo,
                  it will be excluded rather than included.""",
          config_help="""Specify which statements to filter in/out. By default,
                         everything is captured. If the output is too verbose,
                         use this option to filter out needless output.
                         Example: ``logging_filter = foo`` will capture
                         statements issued ONLY to "foo" or "foo.what.ever.sub"
                         but not "foobar" or other logger. Specify multiple
                         loggers with comma: ``logging_filter = foo,bar,baz``.
                         If any logger name is prefixed with a minus, eg
                         ``logging_filter = -foo``, it will be excluded rather
                         than included.""")),

    (('--logging-clear-handlers',),
     dict(action='store_true',
          help="Clear all other logging handlers.")),

    (('--no-summary',),
     dict(action='store_false', dest='summary',
          help="""Don't display the summary at the end of the run.""")),

    (('--summary',),
     dict(action='store_true', dest='summary',
          help="""Display the summary at the end of the run.""")),

    (('-o', '--outfile'),
     dict(metavar='FILE',
          help="Write to specified file instead of stdout.")),

    (('-q', '--quiet'),
     dict(action='store_true',
          help="Alias for --no-snippets --no-source.")),

    (('-s', '--no-source'),
     dict(action='store_false', dest='show_source',
          help="""Don't print the file and line of the step definition with the
                  steps.""")),

    (('--show-source',),
     dict(action='store_true', dest='show_source',
          help="""Print the file and line of the step
                  definition with the steps. This is the default
                  behaviour. This switch is used to override a
                  configuration file setting.""")),

    (('--stop',),
     dict(action='store_true',
          help='Stop running tests at the first failure.')),

     # -- DISABLE-UNUSED-OPTION: Not used anywhere.
     # (('-S', '--strict'),
     # dict(action='store_true',
     #    help='Fail if there are any undefined or pending steps.')),

    (('-t', '--tags'),
     dict(action='append', metavar='TAG_EXPRESSION',
          help="""Only execute features or scenarios with tags
                  matching TAG_EXPRESSION. Pass '--tags-help' for
                  more information.""",
          config_help="""Only execute certain features or scenarios based
                         on the tag expression given. See below for how to code
                         tag expressions in configuration files.""")),

    (('-T', '--no-timings'),
     dict(action='store_false', dest='show_timings',
          help="""Don't print the time taken for each step.""")),

    (('--show-timings',),
     dict(action='store_true', dest='show_timings',
          help="""Print the time taken, in seconds, of each step after the
                  step has completed. This is the default behaviour. This
                  switch is used to override a configuration file
                  setting.""")),

    (('-v', '--verbose'),
     dict(action='store_true',
          help='Show the files and features loaded.')),

    (('-w', '--wip'),
     dict(action='store_true',
          help="""Only run scenarios tagged with "wip". Additionally: use the
                  "plain" formatter, do not capture stdout or logging output
                  and stop at the first failure.""")),

    (('-x', '--expand'),
     dict(action='store_true',
          help="Expand scenario outline tables in output.")),

    (('--lang',),
     dict(metavar='LANG',
          help="Use keywords for a language other than English.")),

    (('--lang-list',),
     dict(action='store_true',
          help="List the languages available for --lang.")),

    (('--lang-help',),
     dict(metavar='LANG',
          help="List the translations accepted for one language.")),

    (('--tags-help',),
     dict(action='store_true',
          help="Show help for tag expressions.")),

    (('--version',),
     dict(action='store_true', help="Show version.")),
]


def read_configuration(path):
    cfg = ConfigParser.ConfigParser()
    cfg.read(path)
    result = {}
    for fixed, keywords in options:
        if 'dest' in keywords:
            dest = keywords['dest']
        else:
            for opt in fixed:
                if opt.startswith('--'):
                    dest = opt[2:].replace('-', '_')
                else:
                    assert len(opt) == 2
                    dest = opt[1:]
        if dest in 'tags_help lang_list lang_help version'.split():
            continue
        if not cfg.has_option('behave', dest):
            continue
        action = keywords.get('action', 'store')
        if action == 'store':
            result[dest] = cfg.get('behave', dest)
        elif action in ('store_true', 'store_false'):
            result[dest] = cfg.getboolean('behave', dest)
        elif action == 'append':
            result[dest] = \
                [s.strip() for s in cfg.get('behave', dest).splitlines()]
        else:
            raise ValueError('action "%s" not implemented' % action)
    return result


def load_configuration(defaults):
    paths = ['./', os.path.expanduser('~')]
    if sys.platform in ('cygwin', 'win32') and 'APPDATA' in os.environ:
        paths.append(os.path.join(os.environ['APPDATA']))

    verbose = ('-v' in sys.argv) or ('--verbose' in sys.argv)

    for path in paths:
        for filename in 'behave.ini .behaverc'.split():
            filename = os.path.join(path, filename)
            if os.path.isfile(filename):
                if verbose:
                    print 'Loading config defaults from "%s"' % filename
                defaults.update(read_configuration(filename))

    if verbose:
        print 'Using defaults:'
        for k, v in defaults.items():
            print '%15s %s' % (k, v)


# construct the parser
#usage = "%(prog)s [options] [ [FILE|DIR|URL][:LINE[:LINE]*] ]+"
usage = "%(prog)s [options] [ [FILE|DIR] ]+"
parser = argparse.ArgumentParser(usage=usage)
for fixed, keywords in options:
    if 'config_help' in keywords:
        keywords = dict(keywords)
        del keywords['config_help']
    parser.add_argument(*fixed, **keywords)
parser.add_argument('paths', nargs='*')


class Configuration(object):
    defaults = dict(
        color=sys.platform != 'win32',
        stdout_capture=True,
        stderr_capture=True,
        show_snippets=True,
        show_skipped=True,
        log_capture=True,
        dry_run=False,
        show_source=True,
        show_timings=True,
        logging_format='%(levelname)s:%(name)s:%(message)s',
        summary=True,
        junit=False,
        # -- SPECIAL:
        format0="pretty",   #< Used when no formatters are configured.
    )

    def __init__(self):
        self.formatters = []
        self.reporters = []
        load_configuration(self.defaults)
        parser.set_defaults(**self.defaults)

        args = parser.parse_args()
        for key, value in args.__dict__.items():
            if key.startswith('_'):
                continue
            setattr(self, key, value)

        if args.outfile and args.outfile != '-':
            self.output = open(args.outfile, 'w')
        else:
            self.output = sys.stdout

        if self.wip:
            # Only run scenarios tagged with "wip". Additionally: use the
            # "plain" formatter, do not capture stdout or logging output and
            # stop at the first failure.
            self.format = ['plain']
            self.tags = ['wip']
            self.stop = True
            self.log_capture = False
            self.stdout_capture = False

        self.tags = TagExpression(self.tags or [])

        if self.quiet:
            self.show_source = False
            self.show_snippets = False

        if self.exclude_re:
            self.exclude_re = re.compile(self.exclude_re)

        if self.include_re:
            self.include_re = re.compile(self.include_re)

        if self.junit:
            # Buffer the output (it will be put into Junit report)
            self.stdout_capture = True
            self.stderr_capture = True
            self.log_capture = True
            self.reporters.append(JUnitReporter(self))
        if self.summary:
            self.reporters.append(SummaryReporter(self))

    def exclude(self, filename):
        if self.include_re and self.include_re.search(filename) is None:
            return True
        if self.exclude_re and self.exclude_re.search(filename) is not None:
            return True
        return False
=======
import os
import re
import sys
import argparse
import ConfigParser

from behave.reporter.junit import JUnitReporter
from behave.reporter.summary import SummaryReporter
from behave.tag_expression import TagExpression


class ConfigError(Exception):
    pass


options = [
    (('-c', '--no-color'),
     dict(action='store_false', dest='color',
          help="Disable the use of ANSI color escapes.")),

    (('--color',),
     dict(action='store_true', dest='color',
          help="""Use ANSI color escapes. This is the default
                  behaviour. This switch is used to override a
                  configuration file setting.""")),

    (('-d', '--dry-run'),
     dict(action='store_true',
          help="Invokes formatters without executing the steps.")),

    (('-e', '--exclude'),
     dict(metavar="PATTERN", dest='exclude_re',
          help="""Don't run feature files matching regular expression
                  PATTERN.""")),

    (('-i', '--include'),
     dict(metavar="PATTERN", dest='include_re',
          help="Only run feature files matching regular expression PATTERN.")),

    (('--no-junit',),
     dict(action='store_false', dest='junit',
          help="Don't output JUnit-compatible reports.")),

    (('--junit',),
     dict(action='store_true',
          help="""Output JUnit-compatible reports.
                  When junit is enabled, all stdout and stderr
                  will be redirected and dumped to the junit report,
                  regardless of the '--capture' and '--no-capture' options.
                  """)),

    (('--junit-directory',),
     dict(metavar='PATH', dest='junit_directory',
          default='reports',
          help="""Directory in which to store JUnit reports.""")),

    (('-f', '--format'),
     dict(action='append',
          help="""Specify a formatter. By default the 'pretty'
                  formatter is used. Pass '--format help' to get a
                  list of available formatters.""")),

#    (('-g', '--guess'),
#     dict(action='store_true',
#          help="Guess best match for ambiguous steps.")),

    (('-k', '--no-skipped'),
     dict(action='store_false', dest='show_skipped',
          help="Don't print skipped steps (due to tags).")),

    (('--show-skipped',),
     dict(action='store_true',
          help="""Print skipped steps.
                  This is the default behaviour. This switch is used to
                  override a configuration file setting.""")),

    (('--no-snippets',),
     dict(action='store_false', dest='show_snippets',
          help="Don't print snippets for unimplemented steps.")),
    (('--snippets',),
     dict(action='store_true',
          help="""Print snippets for unimplemented steps.
                  This is the default behaviour. This switch is used to
                  override a configuration file setting.""")),

    (('-m', '--no-multiline'),
     dict(action='store_false',
          dest='show_multiline',
          help="""Don't print multiline strings and tables under
                  steps.""")),

    (('--multiline', ),
     dict(action='store_true', dest='show_multiline',
          help="""Print multiline strings and tables under steps.
                  This is the default behaviour. This switch is used to
                  override a configuration file setting.""")),

    (('-n', '--name'),
     dict(action="append",
          help="""Only execute the feature elements which match part
                  of the given name. If this option is given more
                  than once, it will match against all the given
                  names.""")),

    (('--no-capture',),
     dict(action='store_false', dest='stdout_capture',
          help="""Don't capture stdout (any stdout output will be
                  printed immediately.)""")),

    (('--capture',),
     dict(action='store_true', dest='stdout_capture',
          help="""Capture stdout (any stdout output will be
                  printed if there is a failure.)
                  This is the default behaviour. This switch is used to
                  override a configuration file setting.""")),

    (('--no-capture-stderr',),
     dict(action='store_false',
          dest='stderr_capture',
          help="""Don't capture stderr (any stderr output will be
                  printed immediately.)""")),

    (('--capture-stderr',),
     dict(action='store_true', dest='stderr_capture',
          help="""Capture stderr (any stderr output will be
                  printed if there is a failure.)
                  This is the default behaviour. This switch is used to
                  override a configuration file setting.""")),

    (('--no-logcapture',),
     dict(action='store_false', dest='log_capture',
          help="""Don't capture logging. Logging configuration will
                  be left intact.""")),

    (('--logcapture',),
     dict(action='store_true', dest='log_capture',
          help="""Capture logging. All logging during a step will be captured
                  and displayed in the event of a failure.
                  This is the default behaviour. This switch is used to
                  override a configuration file setting.""")),

    (('--logging-format',),
     dict(help="""Specify custom format to print statements. Uses the
                  same format as used by standard logging handlers. The
                  default is '%%(levelname)s:%%(name)s:%%(message)s'.""")),

    (('--logging-level',),
     dict(help="""Specify a level to capture logging at. The default
                  is NOTSET - capturing everything.""")),

    (('--logging-datefmt',),
     dict(help="""Specify custom date/time format to print
                  statements.
                  Uses the same format as used by standard logging
                  handlers.""")),

    (('--logging-filter',),
     dict(help="""Specify which statements to filter in/out. By default,
                  everything is captured. If the output is too verbose, use
                  this option to filter out needless output.
                  Example: --logging-filter=foo will capture statements issued
                  ONLY to foo or foo.what.ever.sub but not foobar or other
                  logger. Specify multiple loggers with comma:
                  filter=foo,bar,baz.
                  If any logger name is prefixed with a minus, eg filter=-foo,
                  it will be excluded rather than included.""",
          config_help="""Specify which statements to filter in/out. By default,
                         everything is captured. If the output is too verbose,
                         use this option to filter out needless output.
                         Example: ``logging_filter = foo`` will capture
                         statements issued ONLY to "foo" or "foo.what.ever.sub"
                         but not "foobar" or other logger. Specify multiple
                         loggers with comma: ``logging_filter = foo,bar,baz``.
                         If any logger name is prefixed with a minus, eg
                         ``logging_filter = -foo``, it will be excluded rather
                         than included.""")),

    (('--logging-clear-handlers',),
     dict(action='store_true',
          help="Clear all other logging handlers.")),

    (('--no-summary',),
     dict(action='store_false', dest='summary',
          help="""Don't display the summary at the end of the run.""")),

    (('--summary',),
     dict(action='store_true', dest='summary',
          help="""Display the summary at the end of the run.""")),

    (('-o', '--outfile'),
     dict(metavar='FILE',
          help="Write to specified file instead of stdout.")),

    ((),  # Config only
     dict(action='append', dest='paths',
          help="Specify paths to be searched for features.")),

    (('-q', '--quiet'),
     dict(action='store_true',
          help="Alias for --no-snippets --no-source.")),

    (('-s', '--no-source'),
     dict(action='store_false', dest='show_source',
          help="""Don't print the file and line of the step definition with the
                  steps.""")),

    (('--show-source',),
     dict(action='store_true', dest='show_source',
          help="""Print the file and line of the step
                  definition with the steps. This is the default
                  behaviour. This switch is used to override a
                  configuration file setting.""")),

    (('--stop',),
     dict(action='store_true',
          help='Stop running tests at the first failure.')),

    (('-S', '--strict'),
     dict(action='store_true',
          help='Fail if there are any undefined or pending steps.')),

    (('-t', '--tags'),
     dict(action='append', metavar='TAG_EXPRESSION',
          help="""Only execute features or scenarios with tags
                  matching TAG_EXPRESSION. Pass '--tag-help' for
                  more information.""",
          config_help="""Only execute certain features or scenarios based
                         on the tag expression given. See below for how to code
                         tag expressions in configuration files.""")),

    (('-T', '--no-timings'),
     dict(action='store_false', dest='show_timings',
          help="""Don't print the time taken for each step.""")),

    (('--show-timings',),
     dict(action='store_true', dest='show_timings',
          help="""Print the time taken, in seconds, of each step after the
                  step has completed. This is the default behaviour. This
                  switch is used to override a configuration file
                  setting.""")),

    (('-v', '--verbose'),
     dict(action='store_true',
          help='Show the files and features loaded.')),

    (('-w', '--wip'),
     dict(action='store_true',
          help="""Only run scenarios tagged with "wip". Additionally: use the
                  "plain" formatter, do not capture stdout or logging output
                  and stop at the first failure.""")),

    (('-x', '--expand'),
     dict(action='store_true',
          help="Expand scenario outline tables in output.")),

    (('--lang',),
     dict(metavar='LANG',
          help="Use keywords for a language other than English.")),

    (('--lang-list',),
     dict(action='store_true',
          help="List the languages available for --lang.")),

    (('--lang-help',),
     dict(metavar='LANG',
          help="List the translations accepted for one language.")),

    (('--tags-help',),
     dict(action='store_true',
          help="Show help for tag expressions.")),

    (('--version',),
     dict(action='store_true', help="Show version.")),
]


def read_configuration(path):
    cfg = ConfigParser.ConfigParser()
    cfg.read(path)
    cfgdir = os.path.dirname(path)
    result = {}
    for fixed, keywords in options:
        if 'dest' in keywords:
            dest = keywords['dest']
        else:
            for opt in fixed:
                if opt.startswith('--'):
                    dest = opt[2:].replace('-', '_')
                else:
                    assert len(opt) == 2
                    dest = opt[1:]
        if dest in 'tags_help lang_list lang_help version'.split():
            continue
        if not cfg.has_option('behave', dest):
            continue
        action = keywords.get('action', 'store')
        if action == 'store':
            result[dest] = cfg.get('behave', dest)
        elif action in ('store_true', 'store_false'):
            result[dest] = cfg.getboolean('behave', dest)
        elif action == 'append':
            result[dest] = \
                [s.strip() for s in cfg.get('behave', dest).splitlines()]
        else:
            raise ValueError('action "%s" not implemented' % action)

    if 'paths' in result:
        # Normalized relative paths to the configuration file.
        paths = result['paths']
        result['paths'] = \
            [os.path.normpath(os.path.join(cfgdir, p)) for p in paths]

    return result


def load_configuration(defaults):
    paths = ['./', os.path.expanduser('~')]
    if sys.platform in ('cygwin', 'win32') and 'APPDATA' in os.environ:
        paths.append(os.path.join(os.environ['APPDATA']))

    verbose = ('-v' in sys.argv) or ('--verbose' in sys.argv)

    for path in paths:
        for filename in 'behave.ini .behaverc'.split():
            filename = os.path.join(path, filename)
            if os.path.isfile(filename):
                if verbose:
                    print 'Loading config defaults from "%s"' % filename
                defaults.update(read_configuration(filename))

    if verbose:
        print 'Using defaults:'
        for k, v in defaults.items():
            print '%15s %s' % (k, v)


# construct the parser
#usage = "%(prog)s [options] [ [FILE|DIR|URL][:LINE[:LINE]*] ]+"
usage = "%(prog)s [options] [ [FILE|DIR] ]+"
parser = argparse.ArgumentParser(usage=usage)
for fixed, keywords in options:
    if not fixed:
        continue
    if 'config_help' in keywords:
        keywords = dict(keywords)
        del keywords['config_help']
    parser.add_argument(*fixed, **keywords)
parser.add_argument('paths', nargs='*')


class Configuration(object):
    def __init__(self):
        self.formatters = []
        self.reporters = []

        defaults = dict(
            color=sys.platform != 'win32',
            stdout_capture=True,
            stderr_capture=True,
            show_snippets=True,
            show_skipped=True,
            log_capture=True,
            dry_run=False,
            show_source=True,
            show_timings=True,
            logging_format='%(levelname)s:%(name)s:%(message)s',
            summary=True,
            junit=False,
        )
        load_configuration(defaults)
        parser.set_defaults(**defaults)

        args = parser.parse_args()
        for key, value in args.__dict__.items():
            if key.startswith('_'):
                continue
            setattr(self, key, value)

        if args.outfile and args.outfile != '-':
            self.output = open(args.outfile, 'w')
        else:
            self.output = sys.stdout

        if self.wip:
            # Only run scenarios tagged with "wip". Additionally: use the
            # "plain" formatter, do not capture stdout or logging output and
            # stop at the first failure.
            self.format = ['plain']
            self.tags = ['wip']
            self.stop = True
            self.log_capture = False
            self.stdout_capture = False

        self.tags = TagExpression(self.tags or [])

        if self.quiet:
            self.show_source = False
            self.show_snippets = False

        if self.exclude_re:
            self.exclude_re = re.compile(self.exclude_re)

        if self.include_re:
            self.include_re = re.compile(self.include_re)

        if self.junit:
            # Buffer the output (it will be put into Junit report)
            self.stdout_capture = True
            self.stderr_capture = True
            self.log_capture = True
            self.reporters.append(JUnitReporter(self))
        if self.summary:
            self.reporters.append(SummaryReporter(self))

    def exclude(self, filename):
        if self.include_re and self.include_re.search(filename) is None:
            return True
        if self.exclude_re and self.exclude_re.search(filename) is not None:
            return True
        return False
>>>>>>> bdb544c1
<|MERGE_RESOLUTION|>--- conflicted
+++ resolved
@@ -1,4 +1,3 @@
-<<<<<<< HEAD
 # -*- coding: utf-8 -*-
 
 import os
@@ -192,6 +191,10 @@
      dict(metavar='FILE',
           help="Write to specified file instead of stdout.")),
 
+    ((),  # -- CONFIGFILE only
+     dict(action='append', dest='paths',
+          help="Specify default feature paths, used when none are provided.")),
+
     (('-q', '--quiet'),
      dict(action='store_true',
           help="Alias for --no-snippets --no-source.")),
@@ -221,419 +224,6 @@
      dict(action='append', metavar='TAG_EXPRESSION',
           help="""Only execute features or scenarios with tags
                   matching TAG_EXPRESSION. Pass '--tags-help' for
-                  more information.""",
-          config_help="""Only execute certain features or scenarios based
-                         on the tag expression given. See below for how to code
-                         tag expressions in configuration files.""")),
-
-    (('-T', '--no-timings'),
-     dict(action='store_false', dest='show_timings',
-          help="""Don't print the time taken for each step.""")),
-
-    (('--show-timings',),
-     dict(action='store_true', dest='show_timings',
-          help="""Print the time taken, in seconds, of each step after the
-                  step has completed. This is the default behaviour. This
-                  switch is used to override a configuration file
-                  setting.""")),
-
-    (('-v', '--verbose'),
-     dict(action='store_true',
-          help='Show the files and features loaded.')),
-
-    (('-w', '--wip'),
-     dict(action='store_true',
-          help="""Only run scenarios tagged with "wip". Additionally: use the
-                  "plain" formatter, do not capture stdout or logging output
-                  and stop at the first failure.""")),
-
-    (('-x', '--expand'),
-     dict(action='store_true',
-          help="Expand scenario outline tables in output.")),
-
-    (('--lang',),
-     dict(metavar='LANG',
-          help="Use keywords for a language other than English.")),
-
-    (('--lang-list',),
-     dict(action='store_true',
-          help="List the languages available for --lang.")),
-
-    (('--lang-help',),
-     dict(metavar='LANG',
-          help="List the translations accepted for one language.")),
-
-    (('--tags-help',),
-     dict(action='store_true',
-          help="Show help for tag expressions.")),
-
-    (('--version',),
-     dict(action='store_true', help="Show version.")),
-]
-
-
-def read_configuration(path):
-    cfg = ConfigParser.ConfigParser()
-    cfg.read(path)
-    result = {}
-    for fixed, keywords in options:
-        if 'dest' in keywords:
-            dest = keywords['dest']
-        else:
-            for opt in fixed:
-                if opt.startswith('--'):
-                    dest = opt[2:].replace('-', '_')
-                else:
-                    assert len(opt) == 2
-                    dest = opt[1:]
-        if dest in 'tags_help lang_list lang_help version'.split():
-            continue
-        if not cfg.has_option('behave', dest):
-            continue
-        action = keywords.get('action', 'store')
-        if action == 'store':
-            result[dest] = cfg.get('behave', dest)
-        elif action in ('store_true', 'store_false'):
-            result[dest] = cfg.getboolean('behave', dest)
-        elif action == 'append':
-            result[dest] = \
-                [s.strip() for s in cfg.get('behave', dest).splitlines()]
-        else:
-            raise ValueError('action "%s" not implemented' % action)
-    return result
-
-
-def load_configuration(defaults):
-    paths = ['./', os.path.expanduser('~')]
-    if sys.platform in ('cygwin', 'win32') and 'APPDATA' in os.environ:
-        paths.append(os.path.join(os.environ['APPDATA']))
-
-    verbose = ('-v' in sys.argv) or ('--verbose' in sys.argv)
-
-    for path in paths:
-        for filename in 'behave.ini .behaverc'.split():
-            filename = os.path.join(path, filename)
-            if os.path.isfile(filename):
-                if verbose:
-                    print 'Loading config defaults from "%s"' % filename
-                defaults.update(read_configuration(filename))
-
-    if verbose:
-        print 'Using defaults:'
-        for k, v in defaults.items():
-            print '%15s %s' % (k, v)
-
-
-# construct the parser
-#usage = "%(prog)s [options] [ [FILE|DIR|URL][:LINE[:LINE]*] ]+"
-usage = "%(prog)s [options] [ [FILE|DIR] ]+"
-parser = argparse.ArgumentParser(usage=usage)
-for fixed, keywords in options:
-    if 'config_help' in keywords:
-        keywords = dict(keywords)
-        del keywords['config_help']
-    parser.add_argument(*fixed, **keywords)
-parser.add_argument('paths', nargs='*')
-
-
-class Configuration(object):
-    defaults = dict(
-        color=sys.platform != 'win32',
-        stdout_capture=True,
-        stderr_capture=True,
-        show_snippets=True,
-        show_skipped=True,
-        log_capture=True,
-        dry_run=False,
-        show_source=True,
-        show_timings=True,
-        logging_format='%(levelname)s:%(name)s:%(message)s',
-        summary=True,
-        junit=False,
-        # -- SPECIAL:
-        format0="pretty",   #< Used when no formatters are configured.
-    )
-
-    def __init__(self):
-        self.formatters = []
-        self.reporters = []
-        load_configuration(self.defaults)
-        parser.set_defaults(**self.defaults)
-
-        args = parser.parse_args()
-        for key, value in args.__dict__.items():
-            if key.startswith('_'):
-                continue
-            setattr(self, key, value)
-
-        if args.outfile and args.outfile != '-':
-            self.output = open(args.outfile, 'w')
-        else:
-            self.output = sys.stdout
-
-        if self.wip:
-            # Only run scenarios tagged with "wip". Additionally: use the
-            # "plain" formatter, do not capture stdout or logging output and
-            # stop at the first failure.
-            self.format = ['plain']
-            self.tags = ['wip']
-            self.stop = True
-            self.log_capture = False
-            self.stdout_capture = False
-
-        self.tags = TagExpression(self.tags or [])
-
-        if self.quiet:
-            self.show_source = False
-            self.show_snippets = False
-
-        if self.exclude_re:
-            self.exclude_re = re.compile(self.exclude_re)
-
-        if self.include_re:
-            self.include_re = re.compile(self.include_re)
-
-        if self.junit:
-            # Buffer the output (it will be put into Junit report)
-            self.stdout_capture = True
-            self.stderr_capture = True
-            self.log_capture = True
-            self.reporters.append(JUnitReporter(self))
-        if self.summary:
-            self.reporters.append(SummaryReporter(self))
-
-    def exclude(self, filename):
-        if self.include_re and self.include_re.search(filename) is None:
-            return True
-        if self.exclude_re and self.exclude_re.search(filename) is not None:
-            return True
-        return False
-=======
-import os
-import re
-import sys
-import argparse
-import ConfigParser
-
-from behave.reporter.junit import JUnitReporter
-from behave.reporter.summary import SummaryReporter
-from behave.tag_expression import TagExpression
-
-
-class ConfigError(Exception):
-    pass
-
-
-options = [
-    (('-c', '--no-color'),
-     dict(action='store_false', dest='color',
-          help="Disable the use of ANSI color escapes.")),
-
-    (('--color',),
-     dict(action='store_true', dest='color',
-          help="""Use ANSI color escapes. This is the default
-                  behaviour. This switch is used to override a
-                  configuration file setting.""")),
-
-    (('-d', '--dry-run'),
-     dict(action='store_true',
-          help="Invokes formatters without executing the steps.")),
-
-    (('-e', '--exclude'),
-     dict(metavar="PATTERN", dest='exclude_re',
-          help="""Don't run feature files matching regular expression
-                  PATTERN.""")),
-
-    (('-i', '--include'),
-     dict(metavar="PATTERN", dest='include_re',
-          help="Only run feature files matching regular expression PATTERN.")),
-
-    (('--no-junit',),
-     dict(action='store_false', dest='junit',
-          help="Don't output JUnit-compatible reports.")),
-
-    (('--junit',),
-     dict(action='store_true',
-          help="""Output JUnit-compatible reports.
-                  When junit is enabled, all stdout and stderr
-                  will be redirected and dumped to the junit report,
-                  regardless of the '--capture' and '--no-capture' options.
-                  """)),
-
-    (('--junit-directory',),
-     dict(metavar='PATH', dest='junit_directory',
-          default='reports',
-          help="""Directory in which to store JUnit reports.""")),
-
-    (('-f', '--format'),
-     dict(action='append',
-          help="""Specify a formatter. By default the 'pretty'
-                  formatter is used. Pass '--format help' to get a
-                  list of available formatters.""")),
-
-#    (('-g', '--guess'),
-#     dict(action='store_true',
-#          help="Guess best match for ambiguous steps.")),
-
-    (('-k', '--no-skipped'),
-     dict(action='store_false', dest='show_skipped',
-          help="Don't print skipped steps (due to tags).")),
-
-    (('--show-skipped',),
-     dict(action='store_true',
-          help="""Print skipped steps.
-                  This is the default behaviour. This switch is used to
-                  override a configuration file setting.""")),
-
-    (('--no-snippets',),
-     dict(action='store_false', dest='show_snippets',
-          help="Don't print snippets for unimplemented steps.")),
-    (('--snippets',),
-     dict(action='store_true',
-          help="""Print snippets for unimplemented steps.
-                  This is the default behaviour. This switch is used to
-                  override a configuration file setting.""")),
-
-    (('-m', '--no-multiline'),
-     dict(action='store_false',
-          dest='show_multiline',
-          help="""Don't print multiline strings and tables under
-                  steps.""")),
-
-    (('--multiline', ),
-     dict(action='store_true', dest='show_multiline',
-          help="""Print multiline strings and tables under steps.
-                  This is the default behaviour. This switch is used to
-                  override a configuration file setting.""")),
-
-    (('-n', '--name'),
-     dict(action="append",
-          help="""Only execute the feature elements which match part
-                  of the given name. If this option is given more
-                  than once, it will match against all the given
-                  names.""")),
-
-    (('--no-capture',),
-     dict(action='store_false', dest='stdout_capture',
-          help="""Don't capture stdout (any stdout output will be
-                  printed immediately.)""")),
-
-    (('--capture',),
-     dict(action='store_true', dest='stdout_capture',
-          help="""Capture stdout (any stdout output will be
-                  printed if there is a failure.)
-                  This is the default behaviour. This switch is used to
-                  override a configuration file setting.""")),
-
-    (('--no-capture-stderr',),
-     dict(action='store_false',
-          dest='stderr_capture',
-          help="""Don't capture stderr (any stderr output will be
-                  printed immediately.)""")),
-
-    (('--capture-stderr',),
-     dict(action='store_true', dest='stderr_capture',
-          help="""Capture stderr (any stderr output will be
-                  printed if there is a failure.)
-                  This is the default behaviour. This switch is used to
-                  override a configuration file setting.""")),
-
-    (('--no-logcapture',),
-     dict(action='store_false', dest='log_capture',
-          help="""Don't capture logging. Logging configuration will
-                  be left intact.""")),
-
-    (('--logcapture',),
-     dict(action='store_true', dest='log_capture',
-          help="""Capture logging. All logging during a step will be captured
-                  and displayed in the event of a failure.
-                  This is the default behaviour. This switch is used to
-                  override a configuration file setting.""")),
-
-    (('--logging-format',),
-     dict(help="""Specify custom format to print statements. Uses the
-                  same format as used by standard logging handlers. The
-                  default is '%%(levelname)s:%%(name)s:%%(message)s'.""")),
-
-    (('--logging-level',),
-     dict(help="""Specify a level to capture logging at. The default
-                  is NOTSET - capturing everything.""")),
-
-    (('--logging-datefmt',),
-     dict(help="""Specify custom date/time format to print
-                  statements.
-                  Uses the same format as used by standard logging
-                  handlers.""")),
-
-    (('--logging-filter',),
-     dict(help="""Specify which statements to filter in/out. By default,
-                  everything is captured. If the output is too verbose, use
-                  this option to filter out needless output.
-                  Example: --logging-filter=foo will capture statements issued
-                  ONLY to foo or foo.what.ever.sub but not foobar or other
-                  logger. Specify multiple loggers with comma:
-                  filter=foo,bar,baz.
-                  If any logger name is prefixed with a minus, eg filter=-foo,
-                  it will be excluded rather than included.""",
-          config_help="""Specify which statements to filter in/out. By default,
-                         everything is captured. If the output is too verbose,
-                         use this option to filter out needless output.
-                         Example: ``logging_filter = foo`` will capture
-                         statements issued ONLY to "foo" or "foo.what.ever.sub"
-                         but not "foobar" or other logger. Specify multiple
-                         loggers with comma: ``logging_filter = foo,bar,baz``.
-                         If any logger name is prefixed with a minus, eg
-                         ``logging_filter = -foo``, it will be excluded rather
-                         than included.""")),
-
-    (('--logging-clear-handlers',),
-     dict(action='store_true',
-          help="Clear all other logging handlers.")),
-
-    (('--no-summary',),
-     dict(action='store_false', dest='summary',
-          help="""Don't display the summary at the end of the run.""")),
-
-    (('--summary',),
-     dict(action='store_true', dest='summary',
-          help="""Display the summary at the end of the run.""")),
-
-    (('-o', '--outfile'),
-     dict(metavar='FILE',
-          help="Write to specified file instead of stdout.")),
-
-    ((),  # Config only
-     dict(action='append', dest='paths',
-          help="Specify paths to be searched for features.")),
-
-    (('-q', '--quiet'),
-     dict(action='store_true',
-          help="Alias for --no-snippets --no-source.")),
-
-    (('-s', '--no-source'),
-     dict(action='store_false', dest='show_source',
-          help="""Don't print the file and line of the step definition with the
-                  steps.""")),
-
-    (('--show-source',),
-     dict(action='store_true', dest='show_source',
-          help="""Print the file and line of the step
-                  definition with the steps. This is the default
-                  behaviour. This switch is used to override a
-                  configuration file setting.""")),
-
-    (('--stop',),
-     dict(action='store_true',
-          help='Stop running tests at the first failure.')),
-
-    (('-S', '--strict'),
-     dict(action='store_true',
-          help='Fail if there are any undefined or pending steps.')),
-
-    (('-t', '--tags'),
-     dict(action='append', metavar='TAG_EXPRESSION',
-          help="""Only execute features or scenarios with tags
-                  matching TAG_EXPRESSION. Pass '--tag-help' for
                   more information.""",
           config_help="""Only execute certain features or scenarios based
                          on the tag expression given. See below for how to code
@@ -751,7 +341,7 @@
 parser = argparse.ArgumentParser(usage=usage)
 for fixed, keywords in options:
     if not fixed:
-        continue
+        continue	# -- CONFIGFILE only.
     if 'config_help' in keywords:
         keywords = dict(keywords)
         del keywords['config_help']
@@ -760,26 +350,28 @@
 
 
 class Configuration(object):
+    defaults = dict(
+        color=sys.platform != 'win32',
+        stdout_capture=True,
+        stderr_capture=True,
+        show_snippets=True,
+        show_skipped=True,
+        log_capture=True,
+        dry_run=False,
+        show_source=True,
+        show_timings=True,
+        logging_format='%(levelname)s:%(name)s:%(message)s',
+        summary=True,
+        junit=False,
+        # -- SPECIAL:
+        format0="pretty",   #< Used when no formatters are configured.
+    )
+
     def __init__(self):
         self.formatters = []
         self.reporters = []
-
-        defaults = dict(
-            color=sys.platform != 'win32',
-            stdout_capture=True,
-            stderr_capture=True,
-            show_snippets=True,
-            show_skipped=True,
-            log_capture=True,
-            dry_run=False,
-            show_source=True,
-            show_timings=True,
-            logging_format='%(levelname)s:%(name)s:%(message)s',
-            summary=True,
-            junit=False,
-        )
-        load_configuration(defaults)
-        parser.set_defaults(**defaults)
+        load_configuration(self.defaults)
+        parser.set_defaults(**self.defaults)
 
         args = parser.parse_args()
         for key, value in args.__dict__.items():
@@ -828,5 +420,4 @@
             return True
         if self.exclude_re and self.exclude_re.search(filename) is not None:
             return True
-        return False
->>>>>>> bdb544c1
+        return False