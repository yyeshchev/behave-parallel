--- conflicted
+++ resolved
@@ -747,18 +747,12 @@
             self.status = 'passed'
         except AssertionError, e:
             self.status = 'failed'
-<<<<<<< HEAD
-            error = 'Assertion Failed: %s' % (e, )
-            self.exception = e
-        except Exception, e:
-=======
             if e.args:
-                error = 'Assertion Failed: %s' % (e, )
+                error = u'Assertion Failed: {0}'.format(e)
             else:
                 # no assertion text; format the exception
                 error = traceback.format_exc()
         except Exception:
->>>>>>> b1d35158
             self.status = 'failed'
             error = traceback.format_exc()
             self.exception = e
